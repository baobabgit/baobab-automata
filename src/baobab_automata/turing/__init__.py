--- conflicted
+++ resolved
@@ -41,13 +41,8 @@
     "DTMConfiguration",
     "NTM",
     "NTMConfiguration",
-<<<<<<< HEAD
-<<<<<<< Current (Your changes)
-=======
     "MultiTapeTM",
     "MultiTapeConfiguration",
-=======
->>>>>>> a47daf71
     "ConversionType",
     "ConversionResult",
     "IConversionAlgorithm",
@@ -63,8 +58,4 @@
     "ConversionTimeoutError",
     "EquivalenceVerificationError",
     "OptimizationError",
-<<<<<<< HEAD
->>>>>>> Incoming (Background Agent changes)
-=======
->>>>>>> a47daf71
 ]